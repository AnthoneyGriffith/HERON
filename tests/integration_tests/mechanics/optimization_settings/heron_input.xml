--- conflicted
+++ resolved
@@ -1,133 +1,3 @@
-<<<<<<< HEAD
-<HERON>
-  <TestInfo>
-    <name>optimization_settings</name>
-    <author>dgarrett622</author>
-    <created>2022-02-18</created>
-    <description>
-      Demonstrates using value at risk as the optimization objective on a simple system. A steam
-      source feeds a generator, which then sells electricity to a low-capacity high-value market
-      and a high-capacity negative-value market. The size of the steam source and high-capacity
-      market are optimized. The market size is irrelevant; the optimal steam source size is equal
-      to the high-value market size.
-    </description>
-    <classesTested>HERON</classesTested>
-  </TestInfo>
-
-  <Case name="Opt_Runs">
-    <mode>opt</mode>
-    <optimization_settings>
-      <convergence>
-        <gradient>1e-4</gradient>
-        <objective>1e-8</objective>
-      </convergence>
-    </optimization_settings>
-    <num_arma_samples>3</num_arma_samples>
-    <time_discretization>
-      <time_variable>Time</time_variable>
-      <end_time>2</end_time>
-      <num_steps>21</num_steps>
-    </time_discretization>
-    <economics>
-      <ProjectTime>3</ProjectTime>
-      <DiscountRate>0.08</DiscountRate>
-      <tax>0.0</tax>
-      <inflation>0.0</inflation>
-      <verbosity>50</verbosity>
-    </economics>
-    <dispatcher>
-      <pyomo/>
-    </dispatcher>
-    <optimization_settings>
-      <opt_metric>NPV</opt_metric>
-      <stats_metric>valueAtRisk</stats_metric>
-      <type>min</type>
-      <persistence>5</persistence>
-    </optimization_settings>
-    <data_handling>
-      <inner_to_outer>csv</inner_to_outer>
-    </data_handling>
-  </Case>
-
-  <Components>
-    <Component name="steamer">
-      <produces resource="steam" dispatch="fixed">
-        <capacity resource="steam">
-          <opt_bounds>1, 10</opt_bounds>
-        </capacity>
-      </produces>
-      <economics>
-        <lifetime>27</lifetime>
-      </economics>
-    </Component>
-
-    <Component name="generator">
-      <produces resource="electricity" dispatch="independent">
-        <consumes>steam</consumes>
-        <capacity resource="steam">
-          <fixed_value>-100</fixed_value>
-        </capacity>
-        <transfer>
-          <linear>
-            <rate resource="steam">-1</rate>
-            <rate resource="electricity">0.5</rate>
-          </linear>
-        </transfer>
-      </produces>
-      <economics>
-        <lifetime>27</lifetime>
-      </economics>
-    </Component>
-
-    <Component name="electr_market">
-      <demands resource="electricity" dispatch="dependent">
-        <capacity>
-          <fixed_value>-2</fixed_value>
-        </capacity>
-      </demands>
-      <economics>
-        <lifetime>30</lifetime>
-        <CashFlow name="e_sales" type="repeating" taxable='True' inflation='none' mult_target='False'>
-          <driver>
-            <activity>electricity</activity>
-            <multiplier>-1</multiplier>
-          </driver>
-          <reference_price>
-            <fixed_value>0.5</fixed_value>
-          </reference_price>
-        </CashFlow>
-      </economics>
-    </Component>
-
-    <Component name="electr_flex">
-      <demands resource="electricity" dispatch="dependent">
-        <capacity>
-          <opt_bounds>-2e3, -2.05e3</opt_bounds>
-        </capacity>
-      </demands>
-      <economics>
-        <lifetime>30</lifetime>
-        <CashFlow name="e_sales" type="repeating" taxable='True' inflation='none' mult_target='False'>
-          <driver>
-            <Function method="electric_consume">transfers</Function>
-            <multiplier>-1</multiplier>
-          </driver>
-          <reference_price>
-            <Function method="flex_price">transfers</Function>
-          </reference_price>
-        </CashFlow>
-      </economics>
-    </Component>
-
-  </Components>
-
-  <DataGenerators>
-    <ARMA name='Price' variable="Signal">%BASE_WORKING_DIR%/../../../ARMA/Sine/arma.pk</ARMA>
-    <Function name="transfers">transfers.py</Function>
-  </DataGenerators>
-
-</HERON>
-=======
 <HERON>
   <TestInfo>
     <name>optimization_settings</name>
@@ -168,6 +38,7 @@
       <pyomo/>
     </dispatcher>
     <optimization_settings>
+      <opt_metric>NPV</opt_metric>
       <stats_metric>valueAtRisk</stats_metric>
       <type>min</type>
       <persistence>4</persistence>
@@ -254,5 +125,4 @@
     <Function name="transfers">transfers.py</Function>
   </DataGenerators>
 
-</HERON>
->>>>>>> 051cbf0f
+</HERON>